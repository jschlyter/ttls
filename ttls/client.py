--- conflicted
+++ resolved
@@ -448,10 +448,9 @@
     async def set_current_movie(self, movie_id: int) -> Any:
         return await self._post("movies/current", json={"id": movie_id})
 
-<<<<<<< HEAD
     async def get_current_color(self) -> Any:
         return await self._get("led/color")
-=======
+
     async def get_predefined_effects(self) -> Any:
         """Get the list of predefined effects."""
         return await self._get("led/effects")
@@ -480,5 +479,4 @@
         await self._post(
             "playlist/current",
             json={"id": entry_id},
-        )
->>>>>>> 34747774
+        )